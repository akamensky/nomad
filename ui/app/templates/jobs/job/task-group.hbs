<Breadcrumb @crumb={{this.breadcrumb}} />
{{page-title "Task group " this.model.name " - Job " this.model.job.name}}
<div class="tabs is-subnav">
  <ul>
    <li>
      <LinkTo
        @route="jobs.job.task-group"
        @models={{array this.model.job this.model}}
        @activeClass="is-active"
      >
        Overview
      </LinkTo>
    </li>
  </ul>
</div>
<section class="section">
  <h1 class="title with-flex">
    <span>
      {{this.model.name}}
    </span>
    <div>
      <Exec::OpenButton @job={{this.model.job}} @taskGroup={{this.model}} />
      {{#if this.model.scaling}}
        <StepperInput
          data-test-task-group-count-stepper
          aria-label={{this.tooltipText}}
          @min={{this.model.scaling.min}}
          @max={{this.model.scaling.max}}
          @value={{this.model.count}}
          @class="is-primary is-small"
          @disabled={{or
            this.model.job.runningDeployment
            (cannot "scale job" namespace=this.model.job.namespace.name)
          }}
          @onChange={{action "scaleTaskGroup"}}
        >
          Count
        </StepperInput>
      {{/if}}
    </div>
  </h1>
  <div class="boxed-section is-small">
    <div class="boxed-section-body inline-definitions">
      <span class="label">
        Task Group Details
      </span>
      <span class="pair" data-test-task-group-tasks>
        <span class="term">
          # Tasks
        </span>
        {{this.model.tasks.length}}
      </span>
      <span class="pair" data-test-task-group-cpu>
        <span class="term">
          Reserved CPU
        </span>
        {{format-scheduled-hertz this.model.reservedCPU}}
      </span>
      <span class="pair" data-test-task-group-mem>
        <span class="term">
          Reserved Memory
        </span>
        {{format-scheduled-bytes this.model.reservedMemory start="MiB"}}
        {{#if (gt this.model.reservedMemoryMax this.model.reservedMemory)}}
          ({{format-scheduled-bytes this.model.reservedMemoryMax start="MiB"}}Max)
        {{/if}}
      </span>
      <span class="pair" data-test-task-group-disk>
        <span class="term">
          Reserved Disk
        </span>
        {{format-scheduled-bytes this.model.reservedEphemeralDisk start="MiB"}}
      </span>
      {{#if this.model.scaling}}
        <span class="pair" data-test-task-group-min>
          <span class="term">
            Count Range
          </span>
          {{this.model.scaling.min}}
          to
          {{this.model.scaling.max}}
        </span>
        <span class="pair" data-test-task-group-max>
          <span class="term">
            Scaling Policy?
          </span>
          {{if this.model.scaling.policy "Yes" "No"}}
        </span>
      {{/if}}
    </div>
  </div>
  <div class="boxed-section">
    <div class="boxed-section-head">
      <div>
        Allocation Status
        <span class="badge is-white">
          {{this.allocations.length}}
        </span>
      </div>
    </div>
    <div class="boxed-section-body">
      <AllocationStatusBar
        @allocationContainer={{this.model.summary}}
        @class="split-view" as |chart|
      >
        <ol class="legend">
          {{#each chart.data as |datum index|}}
            <li
              class="{{datum.className}}

                {{if (eq datum.label chart.activeDatum.label) "is-active"}}

                {{if (eq datum.value 0) "is-empty"}}"
            >
              <JobPage::Parts::SummaryLegendItem @datum={{datum}} @index={{index}} />
            </li>
          {{/each}}
        </ol>
      </AllocationStatusBar>
    </div>
  </div>
  <div class="boxed-section">
    <div class="boxed-section-head">
      Allocations
<<<<<<< HEAD
      <SearchBox
        @searchTerm={{mut this.searchTerm}}
        @placeholder="Search allocations..."
        @onChange={{action this.resetPagination}}
        @class="is-inline pull-right"
        @inputClass="is-compact"
      />
=======
      <div class="pull-right is-subsection">
        <MultiSelectDropdown
          data-test-allocation-status-facet
          @label="Status"
          @options={{this.optionsAllocationStatus}}
          @selection={{this.selectionStatus}}
          @onSelect={{action this.setFacetQueryParam "qpStatus"}}
        />
        <MultiSelectDropdown
          data-test-allocation-client-facet
          @label="Client"
          @options={{this.optionsClients}}
          @selection={{this.selectionClient}}
          @onSelect={{action this.setFacetQueryParam "qpClient"}}
        />
        <SearchBox
          @searchTerm={{mut this.searchTerm}}
          @placeholder="Search allocations..."
          @onChange={{action this.resetPagination}}
          @class="is-padded"
          @inputClass="is-compact"
        />
      </div>
>>>>>>> 20bbdba0
    </div>
    <div class="boxed-section-body is-full-bleed">
      {{#if this.sortedAllocations}}
        <ListPagination
          @source={{this.sortedAllocations}}
          @size={{this.pageSize}}
          @page={{this.currentPage}}
          @class="allocations" as |p|
        >
          <ListTable
            @source={{p.list}}
            @sortProperty={{this.sortProperty}}
            @sortDescending={{this.sortDescending}}
            @class="with-foot" as |t|
          >
            <t.head>
              <th class="is-narrow"></th>
              <t.sort-by @prop="shortId">
                ID
              </t.sort-by>
              <t.sort-by @prop="createIndex" @title="Create Index">
                Created
              </t.sort-by>
              <t.sort-by @prop="modifyIndex" @title="Modify Index">
                Modified
              </t.sort-by>
              <t.sort-by @prop="statusIndex">
                Status
              </t.sort-by>
              <t.sort-by @prop="jobVersion">
                Version
              </t.sort-by>
              <t.sort-by @prop="node.shortId">
                Client
              </t.sort-by>
              <th>
                Volume
              </th>
              <th>
                CPU
              </th>
              <th>
                Memory
              </th>
            </t.head>
            <t.body @key="model.id" as |row|>
              <AllocationRow
                @data-test-allocation={{row.model.id}}
                @allocation={{row.model}}
                @context="taskGroup"
                @onClick={{action "gotoAllocation" row.model}}
              />
            </t.body>
          </ListTable>
          <div class="table-foot">
            <PageSizeSelect @onChange={{action this.resetPagination}} />
            <nav class="pagination">
              <div class="pagination-numbers">
                {{p.startsAt}}
                –
                {{p.endsAt}}
                of
                {{this.sortedAllocations.length}}
              </div>
              <p.prev @class="pagination-previous">
                {{x-icon "chevron-left"}}
              </p.prev>
              <p.next @class="pagination-next">
                {{x-icon "chevron-right"}}
              </p.next>
              <ul class="pagination-list"></ul>
            </nav>
          </div>
        </ListPagination>
      {{else if this.allocations.length}}
        <div class="boxed-section-body">
          <div class="empty-message" data-test-empty-allocations-list>
            <h3 class="empty-message-headline" data-test-empty-allocations-list-headline>
              No Matches
            </h3>
            <p class="empty-message-body">
              No allocations match the term
              <strong>
                {{this.searchTerm}}
              </strong>
            </p>
          </div>
        </div>
      {{else}}
        <div class="boxed-section-body">
          <div class="empty-message" data-test-empty-allocations-list>
            <h3 class="empty-message-headline" data-test-empty-allocations-list-headline>
              No Allocations
            </h3>
            <p class="empty-message-body">
              No allocations have been placed.
            </p>
          </div>
        </div>
      {{/if}}
    </div>
  </div>
  <LifecycleChart @tasks={{this.model.tasks}} />
  {{#if this.model.scaleState.isVisible}}
    {{#if this.shouldShowScaleEventTimeline}}
      <div data-test-scaling-timeline class="boxed-section">
        <div class="boxed-section-head is-hollow">
          Scaling Timeline
        </div>
        <div class="boxed-section-body">
          <ScaleEventsChart @events={{this.sortedScaleEvents}} />
        </div>
      </div>
    {{/if}}
    <div data-test-scaling-events class="boxed-section">
      <div class="boxed-section-head">
        Recent Scaling Events
      </div>
      <div class="boxed-section-body">
        <ScaleEventsAccordion @events={{this.sortedScaleEvents}} />
      </div>
    </div>
  {{/if}}
  {{#if this.model.volumes.length}}
    <div data-test-volumes class="boxed-section">
      <div class="boxed-section-head">
        Volume Requirements
      </div>
      <div class="boxed-section-body is-full-bleed">
        <ListTable @source={{this.model.volumes}} as |t|>
          <t.head>
            <th>
              Name
            </th>
            <th>
              Type
            </th>
            <th>
              Source
            </th>
            <th>
              Permissions
            </th>
          </t.head>
          <t.body as |row|>
            <tr data-test-volume>
              <td data-test-volume-name>
                {{#if row.model.isCSI}}
                  <LinkTo
                    @route="csi.volumes.volume"
                    @model={{row.model.source}}
                    @query={{hash volumeNamespace=row.model.namespace.id}}
                  >
                    {{row.model.name}}
                  </LinkTo>
                {{else}}
                  {{row.model.name}}
                {{/if}}
              </td>
              <td data-test-volume-type>
                {{row.model.type}}
              </td>
              <td data-test-volume-source>
                {{row.model.source}}
              </td>
              <td data-test-volume-permissions>
                {{if row.model.readOnly "Read" "Read/Write"}}
              </td>
            </tr>
          </t.body>
        </ListTable>
      </div>
    </div>
  {{/if}}
</section><|MERGE_RESOLUTION|>--- conflicted
+++ resolved
@@ -122,15 +122,6 @@
   <div class="boxed-section">
     <div class="boxed-section-head">
       Allocations
-<<<<<<< HEAD
-      <SearchBox
-        @searchTerm={{mut this.searchTerm}}
-        @placeholder="Search allocations..."
-        @onChange={{action this.resetPagination}}
-        @class="is-inline pull-right"
-        @inputClass="is-compact"
-      />
-=======
       <div class="pull-right is-subsection">
         <MultiSelectDropdown
           data-test-allocation-status-facet
@@ -154,7 +145,6 @@
           @inputClass="is-compact"
         />
       </div>
->>>>>>> 20bbdba0
     </div>
     <div class="boxed-section-body is-full-bleed">
       {{#if this.sortedAllocations}}
